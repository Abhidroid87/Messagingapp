--- conflicted
+++ resolved
@@ -165,20 +165,6 @@
    * If a profile does not exist for the auth user, returns null (call register to create).
    */
   async loginWithSession(): Promise<UserProfile | null> {
-<<<<<<< HEAD
-    const { data: { session } } = await supabase.auth.getSession();
-    if (!session?.user?.id) return null;
-
-    // Fetch profile by auth uid
-    const { data: profile, error } = await supabase.from('profiles').select('*').eq('id', session.user.id).maybeSingle();
-    if (error) {
-      console.warn('loginWithSession: profile fetch error', error);
-      return null;
-    }
-    if (!profile) {
-      // Auth exists but profile missing – user must go through register(username)
-      return null;
-=======
     try {
       // Check for active Supabase session
       const { data: { session }, error: sessionError } = await supabase.auth.getSession();
@@ -241,9 +227,22 @@
       await this.logout();
       return null;
     }
-  }
-
-  // Update last activity timestamp
+
+    // Restore private key if stored
+    const privateKey = await AsyncStorage.getItem('private_key');
+    if (privateKey) {
+      this.encryptionManager.setKeyPair({ publicKey: (profile as any).public_key, privateKey });
+    }
+
+    // Update activity + local stamp
+    await this.updateLastActivity(session.user.id);
+    await AsyncStorage.setItem('user_session', JSON.stringify({ profile, timestamp: Date.now(), expiresAt: Date.now() + 30 * 24 * 60 * 60 * 1000 }));
+
+    this.currentUser = profile as UserProfile;
+    this.startSessionRefresh();
+    return this.currentUser;
+  }
+
   async updateLastActivity(profileId: string): Promise<void> {
     try {
       // Check if we have an active session
@@ -256,24 +255,15 @@
       await supabase.rpc('update_last_activity', { profile_id: profileId });
     } catch (error) {
       console.warn('Failed to update last activity:', error);
->>>>>>> a5f1089b
-    }
-
-    // Restore private key if stored
-    const privateKey = await AsyncStorage.getItem('private_key');
-    if (privateKey) {
-      this.encryptionManager.setKeyPair({ publicKey: (profile as any).public_key, privateKey });
-    }
-
-<<<<<<< HEAD
-    // Update activity + local stamp
-    await this.updateLastActivity(session.user.id);
-    await AsyncStorage.setItem('user_session', JSON.stringify({ profile, timestamp: Date.now(), expiresAt: Date.now() + 30 * 24 * 60 * 60 * 1000 }));
-
-    this.currentUser = profile as UserProfile;
-    this.startSessionRefresh();
-    return this.currentUser;
-=======
+    }
+  }
+
+  // Delete user profile permanently
+  async deleteProfile(): Promise<void> {
+    if (!this.currentUser) {
+      throw new Error('No user logged in');
+    }
+
     try {
       // Check if we have an active session
       const { data: { session } } = await supabase.auth.getSession();
@@ -323,16 +313,11 @@
       console.warn('Database search not available:', error);
       return [];
     }
->>>>>>> a5f1089b
-  }
-
-  async updateLastActivity(profileId: string): Promise<void> {
-    try {
-<<<<<<< HEAD
-      await supabase.rpc('update_last_activity', { profile_id: profileId });
-    } catch (e) {
-      console.warn('updateLastActivity failed (non-fatal):', e);
-=======
+  }
+
+  // Get user by ID
+  async getUserById(userId: number): Promise<UserProfile | null> {
+    try {
       // Check if we have an active session
       const { data: { session } } = await supabase.auth.getSession();
       if (!session) {
@@ -351,10 +336,10 @@
     } catch (error) {
       console.warn('Database getUserById not available:', error);
       return null;
->>>>>>> a5f1089b
-    }
-  }
-
+    }
+  }
+
+  // Get current user
   getCurrentUser(): UserProfile | null {
     return this.currentUser;
   }
