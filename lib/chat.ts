import { supabase } from './supabase';
import { EncryptionManager } from './encryption';
import { AuthManager, UserProfile } from './auth';
import AsyncStorage from '@react-native-async-storage/async-storage';
import { markActive } from './activity';

export interface Chat {
  id: string;
  name?: string;
  is_group: boolean;
  created_by: string;
  group_key_version: number;
  created_at: string;
  updated_at: string;
  participants?: ChatParticipant[] | string[];
  last_message?: string;
  last_message_at?: string;
}

export interface ChatParticipant {
  id: string;
  chat_id: string;
  user_id: string;
  role: 'admin' | 'member';
  joined_at: string;
  left_at?: string;
  profile?: UserProfile;
}

export interface Message {
  id: string;
  chat_id: string;
  sender_id: string;
  message_type: 'text' | 'file' | 'image' | 'audio' | 'video';
  file_name?: string;
  file_size?: number;
  reply_to?: string;
  created_at: string;
  expires_at: string;
  content?: string;
  status?: MessageStatus[];
}

export interface MessageStatus {
  id: string;
  message_id: string;
  user_id: string;
  status: 'sent' | 'delivered' | 'seen';
  updated_at: string;
}

export interface PendingMessage {
  id: string;
  chat_id: string;
  content: string;
  message_type: 'text' | 'file' | 'image' | 'audio' | 'video';
  file_data?: string;
  file_name?: string;
  retry_count: number;
  created_at: string;
}

export class ChatManager {
  private static instance: ChatManager;
  private encryptionManager: EncryptionManager;
  private authManager: AuthManager;
  private pendingMessages: Map<string, PendingMessage> = new Map();
  private chats: Map<string, Chat> = new Map();
  private messages: Map<string, Message[]> = new Map();
  private retryTimer: NodeJS.Timeout | null = null;

  constructor() {
    this.encryptionManager = EncryptionManager.getInstance();
    this.authManager = AuthManager.getInstance();
    this.loadChatsFromStorage();
    this.startRetryMechanism();
  }

  static getInstance(): ChatManager {
    if (!ChatManager.instance) {
      ChatManager.instance = new ChatManager();
    }
    return ChatManager.instance;
  }

  private async loadChatsFromStorage(): Promise<void> {
    try {
      const chatsData = await AsyncStorage.getItem('local_chats');
      const messagesData = await AsyncStorage.getItem('local_messages');

      if (chatsData) {
        const chatsArray: Chat[] = JSON.parse(chatsData);
        chatsArray.forEach(chat => {
          this.chats.set(chat.id, chat);
        });
      }

      if (messagesData) {
        const messagesMap: Record<string, Message[]> = JSON.parse(messagesData);
        Object.entries(messagesMap).forEach(([chatId, messages]) => {
          this.messages.set(chatId, messages);
        });
      }
    } catch (error) {
      console.error('Failed to load chats from storage:', error);
    }
  }

  private async saveChatsToStorage(): Promise<void> {
    try {
      const chatsArray = Array.from(this.chats.values());
      const messagesMap: Record<string, Message[]> = {};

      this.messages.forEach((messages, chatId) => {
        messagesMap[chatId] = messages;
      });

      await AsyncStorage.setItem('local_chats', JSON.stringify(chatsArray));
      await AsyncStorage.setItem('local_messages', JSON.stringify(messagesMap));
    } catch (error) {
      console.error('Failed to save chats to storage:', error);
    }
  }

  private startRetryMechanism(): void {
    if (this.retryTimer) {
      clearInterval(this.retryTimer);
    }

    this.retryTimer = setInterval(async () => {
      await this.retryPendingMessages();
    }, 30000);
  }

  private async loadPendingMessages(): Promise<void> {
    try {
      const stored = await AsyncStorage.getItem('pending_messages');
      if (stored) {
        const messages: PendingMessage[] = JSON.parse(stored);
        messages.forEach(msg => {
          this.pendingMessages.set(msg.id, msg);
        });
      }
    } catch (error) {
      console.error('Failed to load pending messages:', error);
    }
  }

  private async savePendingMessages(): Promise<void> {
    try {
      const messages = Array.from(this.pendingMessages.values());
      await AsyncStorage.setItem('pending_messages', JSON.stringify(messages));
    } catch (error) {
      console.error('Failed to save pending messages:', error);
    }
  }

  private async retryPendingMessages(): Promise<void> {
    const messages = Array.from(this.pendingMessages.values());

    for (const message of messages) {
      if (message.retry_count < 5) {
        try {
          await this.sendMessage(
            message.chat_id,
            message.content,
            message.message_type,
            message.file_data,
            message.file_name
          );

          this.pendingMessages.delete(message.id);
        } catch (error) {
          message.retry_count++;
          this.pendingMessages.set(message.id, message);
        }
      } else {
        this.pendingMessages.delete(message.id);
      }
    }

    await this.savePendingMessages();
  }

  async createChat(participantIds: string[], isGroup: boolean = false, name?: string): Promise<Chat> {
<<<<<<< HEAD
    const { data: { session } } = await supabase.auth.getSession();
    const authUid = session?.user?.id;

    if (!authUid) {
=======
    // Get current Supabase user
    const { data: { user }, error: authError } = await supabase.auth.getUser();
    if (authError || !user) {
>>>>>>> 8d9279fe
      throw new Error('User not authenticated');
    }

    // Get current user's profile
    const { data: currentUserProfile, error: profileError } = await supabase
      .from('profiles')
      .select('id, username, public_key')
      .eq('id', user.id)
      .single();

    if (profileError || !currentUserProfile) {
      throw new Error('User profile not found');
    }

    try {
      if (!participantIds || participantIds.length === 0) {
        throw new Error('At least one participant is required');
      }

      const profileIds: string[] = [];
      for (const participantId of participantIds) {
        if (!isNaN(Number(participantId))) {
          const { data: profile, error: profileError } = await supabase
            .from('profiles')
            .select('id, username, public_key')
            .eq('user_id', parseInt(participantId))
            .single();

          if (profileError || !profile) {
            throw new Error(`User with ID ${participantId} not found`);
          }
          profileIds.push(profile.id);
        } else {
          const { data: profile, error: profileError } = await supabase
            .from('profiles')
            .select('id, username, public_key')
            .eq('id', participantId)
            .single();

          if (profileError || !profile) {
            throw new Error(`Profile with ID ${participantId} not found`);
          }
          profileIds.push(profile.id);
        }
      }

      const { data: participants, error: participantsError } = await supabase
        .from('profiles')
        .select('id, username, public_key')
        .in('id', profileIds);

      if (participantsError || !participants) {
        throw new Error('Failed to verify participants');
      }

      if (participants.length !== profileIds.length) {
        throw new Error('One or more participants not found');
      }

<<<<<<< HEAD
=======
      // For direct messages, check if chat already exists
      if (!isGroup && profileIds.length === 1) {
        const { data: existingChat, error: existingChatError } = await supabase
          .from('chats')
          .select(`
            *,
            chat_participants!inner(user_id)
          `)
          .eq('chats.is_group', false)
          .in('user_id', [currentUserProfile.id, profileIds[0]]);
          
        if (existingChats && !existingChatError && existingChats.length > 0) {
          // Check if this chat has exactly the two participants we want
          for (const chatParticipant of existingChats) {
            const chatId = chatParticipant.chat_id;
            
            // Get all participants for this chat
            const { data: allChatParticipants } = await supabase
              .from('chat_participants')
              .select('user_id')
              .eq('chat_id', chatId);
              
            if (allChatParticipants && allChatParticipants.length === 2) {
              const participantIds = allChatParticipants.map(p => p.user_id);
              if (participantIds.includes(currentUserProfile.id) && 
                  participantIds.includes(profileIds[0])) {
                // Return existing chat
                const chat = (chatParticipant as any).chats;
                return {
                  id: chat.id,
                  name: chat.name,
                  is_group: chat.is_group,
                  created_by: chat.created_by,
                  group_key_version: 1,
                  created_at: chat.created_at,
                  updated_at: chat.updated_at,
                  participants: participantIds,
                };
              }
            }
          }
        }
      }

      // Create new chat in database
>>>>>>> 8d9279fe
      const { data: newChatData, error: chatError } = await supabase
        .from('chats')
        .insert({
          name: isGroup ? name : null,
          is_group: isGroup,
<<<<<<< HEAD
          created_by: authUid,
=======
          created_by: currentUserProfile.id,
>>>>>>> 8d9279fe
        })
        .select()
        .single();

      if (chatError || !newChatData) {
<<<<<<< HEAD
        throw new Error('Failed to create chat in database');
      }

      const allParticipants = [authUid, ...profileIds];
      const participantInserts = allParticipants.map(userId => ({
        chat_id: newChatData.id,
        user_id: userId,
        role: userId === authUid ? 'admin' : 'member',
=======
        console.error('Chat creation error:', chatError);
        throw new Error(`Failed to create chat: ${chatError?.message || 'Unknown database error'}`);
      }

      // Add participants to the chat
      const allParticipants = [currentUserProfile.id, ...profileIds];
      const participantInserts = allParticipants.map(userId => ({
        chat_id: newChatData.id,
        user_id: userId,
        role: userId === currentUserProfile.id ? 'admin' : 'member',
>>>>>>> 8d9279fe
      }));

      const { error: participantsInsertError } = await supabase
        .from('chat_participants')
        .insert(participantInserts);

      if (participantsInsertError) {
<<<<<<< HEAD
        await supabase.from('chats').delete().eq('id', newChatData.id);
        throw new Error('Failed to add participants to chat');
=======
        console.error('Participants insert error:', participantsInsertError);
        // Try to clean up the chat if participant insertion failed
        try {
          await supabase.from('chats').delete().eq('id', newChatData.id);
        } catch (cleanupError) {
          console.error('Failed to cleanup chat after participant error:', cleanupError);
        }
        throw new Error(`Failed to add participants: ${participantsInsertError.message}`);
>>>>>>> 8d9279fe
      }

      const newChat: Chat = {
        id: newChatData.id,
        name: isGroup ? name : undefined,
        is_group: isGroup,
<<<<<<< HEAD
        created_by: authUid,
=======
        created_by: currentUserProfile.id,
        group_key_version: 1,
>>>>>>> 8d9279fe
        participants: allParticipants,
        created_at: newChatData.created_at,
        updated_at: newChatData.updated_at,
      };

      this.chats.set(newChat.id, newChat);
      this.messages.set(newChat.id, []);

<<<<<<< HEAD
      await this.saveChatsToStorage();
      await markActive(authUid);
=======
      // Mark user as active
      await markActive(currentUserProfile.id);
>>>>>>> 8d9279fe

      return newChat;
    } catch (error) {
      console.error('Chat creation error:', error);
      if (error instanceof Error) throw error;
      throw new Error('Failed to create chat: Unknown error');
    }
  }

  async sendMessage(
    chatId: string,
    content: string,
    messageType: 'text' | 'file' | 'image' | 'audio' | 'video' = 'text',
    fileData?: string,
    fileName?: string
  ): Promise<Message> {
    const { data: { session } } = await supabase.auth.getSession();
    const authUid = session?.user?.id;
    if (!authUid) {
      throw new Error('User not authenticated');
    }

    const messageId = `msg_${Date.now()}_${Math.random().toString(36).substr(2, 9)}`;

    try {
      const chat = this.chats.get(chatId);
      if (!chat) {
        throw new Error('Chat not found');
      }

      if (!chat.participants?.includes(authUid)) {
        throw new Error('User is not a participant in this chat');
      }

      const { data: participantProfiles } = await supabase
        .from('profiles')
        .select('id, public_key')
        .in('id', (chat.participants as string[]).filter(id => id !== authUid));

      const participantKeys = participantProfiles?.map(p => p.public_key) || [];

      const encryptedContent = this.encryptionManager.encryptMessage(
        content,
        chatId,
        participantKeys
      );

      let encryptedFileData: string | undefined;
      let fileKey: string | undefined;

      if (fileData && messageType !== 'text') {
        const fileEncryption = this.encryptionManager.encryptFile(fileData);
        encryptedFileData = fileEncryption.encrypted;
        fileKey = fileEncryption.key;
      }

      const message: Message = {
        id: messageId,
        chat_id: chatId,
        sender_id: authUid,
        message_type: messageType,
        file_name: fileName,
        file_size: fileData ? fileData.length : undefined,
        created_at: new Date().toISOString(),
        expires_at: new Date(Date.now() + 7 * 24 * 60 * 60 * 1000).toISOString(),
        content,
      };

      const chatMessages = this.messages.get(chatId) || [];
      chatMessages.push(message);
      this.messages.set(chatId, chatMessages);

      chat.last_message = content.substring(0, 100);
      chat.last_message_at = message.created_at;
      chat.updated_at = message.created_at;
      this.chats.set(chatId, chat);

      await this.saveChatsToStorage();
      await markActive(authUid);

      return message;
    } catch (error) {
      const pendingMessage: PendingMessage = {
        id: messageId,
        chat_id: chatId,
        content,
        message_type: messageType,
        file_data: fileData,
        file_name: fileName,
        retry_count: 0,
        created_at: new Date().toISOString(),
      };

      this.pendingMessages.set(messageId, pendingMessage);
      await this.savePendingMessages();

      throw new Error(`Failed to send message: ${error instanceof Error ? error.message : 'Unknown error'}`);
    }
  }

  async getChatMessages(chatId: string, limit: number = 50): Promise<Message[]> {
    try {
      const messages = this.messages.get(chatId) || [];
      return messages
        .sort((a, b) => new Date(b.created_at).getTime() - new Date(a.created_at).getTime())
        .slice(0, limit);
    } catch (error) {
      console.error('Failed to get messages:', error);
      return [];
    }
  }

  async getUserChats(): Promise<Chat[]> {
    const { data: { session } } = await supabase.auth.getSession();
    const authUid = session?.user?.id;
    if (!authUid) return [];

    try {
      const { data: chatData, error: chatsError } = await supabase
        .from('chats')
        .select(`*, chat_participants!inner(user_id, role)`)
        .eq('chat_participants.user_id', authUid)
        .order('updated_at', { ascending: false });

      if (chatsError) {
        const userChats = Array.from(this.chats.values())
          .filter(chat => chat.participants?.includes(authUid))
          .sort((a, b) => new Date(b.updated_at).getTime() - new Date(a.updated_at).getTime());
        return userChats;
      }

      if (!chatData) return [];

      const userChats: Chat[] = [];

      for (const chat of chatData) {
        const { data: allParticipants } = await supabase
          .from('chat_participants')
          .select('user_id')
          .eq('chat_id', chat.id);

        const participantIds = allParticipants?.map(p => p.user_id) || [];

        const chatObj: Chat = {
          id: chat.id,
          name: chat.name,
          is_group: chat.is_group,
          created_by: chat.created_by,
          participants: participantIds,
          created_at: chat.created_at,
          updated_at: chat.updated_at,
        };

        userChats.push(chatObj);
        this.chats.set(chat.id, chatObj);
      }

      await this.saveChatsToStorage();
      return userChats;
    } catch (error) {
      const userChats = Array.from(this.chats.values())
        .filter(chat => chat.participants?.includes(authUid))
        .sort((a, b) => new Date(b.updated_at).getTime() - new Date(a.updated_at).getTime());
      return userChats;
    }
  }

  async addGroupMember(chatId: string, userId: string): Promise<void> {
    const { data: { session } } = await supabase.auth.getSession();
    const authUid = session?.user?.id;
    if (!authUid) throw new Error('User not authenticated');

    try {
      const chat = this.chats.get(chatId);
      if (!chat) throw new Error('Chat not found');

      if (!chat.is_group) throw new Error('Cannot add members to direct chat');
      if (chat.created_by !== authUid) throw new Error('Only chat creator can add members');

      const { data: userProfile } = await supabase
        .from('profiles')
        .select('id')
        .eq('id', userId)
        .single();

      if (!userProfile) throw new Error('User not found');

      if (!chat.participants?.includes(userId)) {
        (chat.participants as string[]).push(userId);
        chat.updated_at = new Date().toISOString();
        this.chats.set(chatId, chat);
        await this.saveChatsToStorage();
      }
    } catch (error) {
      throw new Error(`Failed to add member: ${error instanceof Error ? error.message : 'Unknown error'}`);
    }
  }


  // Remove member from group chat
  async removeGroupMember(chatId: string, userId: string): Promise<void> {
    const currentUser = this.authManager.getCurrentUser();
    if (!currentUser) throw new Error('User not authenticated');

    try {
      const chat = this.chats.get(chatId);
      if (!chat) throw new Error('Chat not found');

      if (!chat.is_group) throw new Error('Cannot remove members from direct chat');
      if (chat.created_by !== currentUser.id) throw new Error('Only chat creator can remove members');

      // Remove from participants
      chat.participants = chat.participants.filter(id => id !== userId);
      chat.updated_at = new Date().toISOString();
      this.chats.set(chatId, chat);
      await this.saveChatsToStorage();
    } catch (error) {
      throw new Error(`Failed to remove member: ${error instanceof Error ? error.message : 'Unknown error'}`);
    }
  }

  // Subscribe to chat updates (mock implementation for local storage)
  subscribeToChat(chatId: string, onMessage: (message: any) => void): () => void {
    // In a real implementation, this would use WebSockets or Server-Sent Events
    // For now, return a no-op unsubscribe function
    return () => {};
  }

  // Cleanup expired messages
  static async cleanupExpiredMessages(): Promise<void> {
    // This would clean up messages older than their expiry date
    // Implementation depends on storage strategy
  }

  // Clear all pending messages
  async clearPendingMessages(): Promise<void> {
    this.pendingMessages.clear();
    await AsyncStorage.removeItem('pending_messages');
  }

  // Get pending messages count
  getPendingMessagesCount(): number {
    return this.pendingMessages.size;
  }

  // Clear all chats (for logout)
  async clearAllChats(): Promise<void> {
    this.chats.clear();
    this.messages.clear();
    this.pendingMessages.clear();
    await AsyncStorage.multiRemove(['local_chats', 'local_messages', 'pending_messages']);
  }

  // Destroy chat manager
  destroy(): void {
    if (this.retryTimer) {
      clearInterval(this.retryTimer);
      this.retryTimer = null;
    }
    this.pendingMessages.clear();
  }
}<|MERGE_RESOLUTION|>--- conflicted
+++ resolved
@@ -12,9 +12,7 @@
   group_key_version: number;
   created_at: string;
   updated_at: string;
-  participants?: ChatParticipant[] | string[];
-  last_message?: string;
-  last_message_at?: string;
+  participants?: ChatParticipant[];
 }
 
 export interface ChatParticipant {
@@ -37,7 +35,7 @@
   reply_to?: string;
   created_at: string;
   expires_at: string;
-  content?: string;
+  content?: string; // Decrypted content (not stored in DB)
   status?: MessageStatus[];
 }
 
@@ -83,18 +81,19 @@
     return ChatManager.instance;
   }
 
+  // Load chats from local storage
   private async loadChatsFromStorage(): Promise<void> {
     try {
       const chatsData = await AsyncStorage.getItem('local_chats');
       const messagesData = await AsyncStorage.getItem('local_messages');
-
+      
       if (chatsData) {
         const chatsArray: Chat[] = JSON.parse(chatsData);
         chatsArray.forEach(chat => {
           this.chats.set(chat.id, chat);
         });
       }
-
+      
       if (messagesData) {
         const messagesMap: Record<string, Message[]> = JSON.parse(messagesData);
         Object.entries(messagesMap).forEach(([chatId, messages]) => {
@@ -106,15 +105,16 @@
     }
   }
 
+  // Save chats to local storage
   private async saveChatsToStorage(): Promise<void> {
     try {
       const chatsArray = Array.from(this.chats.values());
       const messagesMap: Record<string, Message[]> = {};
-
+      
       this.messages.forEach((messages, chatId) => {
         messagesMap[chatId] = messages;
       });
-
+      
       await AsyncStorage.setItem('local_chats', JSON.stringify(chatsArray));
       await AsyncStorage.setItem('local_messages', JSON.stringify(messagesMap));
     } catch (error) {
@@ -122,6 +122,7 @@
     }
   }
 
+  // Start retry mechanism for failed messages
   private startRetryMechanism(): void {
     if (this.retryTimer) {
       clearInterval(this.retryTimer);
@@ -129,9 +130,10 @@
 
     this.retryTimer = setInterval(async () => {
       await this.retryPendingMessages();
-    }, 30000);
-  }
-
+    }, 30000); // Retry every 30 seconds
+  }
+
+  // Load pending messages from storage
   private async loadPendingMessages(): Promise<void> {
     try {
       const stored = await AsyncStorage.getItem('pending_messages');
@@ -146,6 +148,7 @@
     }
   }
 
+  // Save pending messages to storage
   private async savePendingMessages(): Promise<void> {
     try {
       const messages = Array.from(this.pendingMessages.values());
@@ -155,11 +158,12 @@
     }
   }
 
+  // Retry sending pending messages
   private async retryPendingMessages(): Promise<void> {
     const messages = Array.from(this.pendingMessages.values());
-
+    
     for (const message of messages) {
-      if (message.retry_count < 5) {
+      if (message.retry_count < 5) { // Max 5 retries
         try {
           await this.sendMessage(
             message.chat_id,
@@ -168,13 +172,16 @@
             message.file_data,
             message.file_name
           );
-
+          
+          // Remove from pending if successful
           this.pendingMessages.delete(message.id);
         } catch (error) {
+          // Increment retry count
           message.retry_count++;
           this.pendingMessages.set(message.id, message);
         }
       } else {
+        // Remove after max retries
         this.pendingMessages.delete(message.id);
       }
     }
@@ -182,56 +189,43 @@
     await this.savePendingMessages();
   }
 
+  // Create a new chat
   async createChat(participantIds: string[], isGroup: boolean = false, name?: string): Promise<Chat> {
-<<<<<<< HEAD
-    const { data: { session } } = await supabase.auth.getSession();
-    const authUid = session?.user?.id;
-
-    if (!authUid) {
-=======
-    // Get current Supabase user
-    const { data: { user }, error: authError } = await supabase.auth.getUser();
-    if (authError || !user) {
->>>>>>> 8d9279fe
+    const currentUser = this.authManager.getCurrentUser();
+    if (!currentUser) {
       throw new Error('User not authenticated');
     }
 
-    // Get current user's profile
-    const { data: currentUserProfile, error: profileError } = await supabase
-      .from('profiles')
-      .select('id, username, public_key')
-      .eq('id', user.id)
-      .single();
-
-    if (profileError || !currentUserProfile) {
-      throw new Error('User profile not found');
-    }
-
-    try {
+    try {
+      // Validate participant IDs and convert user_ids to profile UUIDs if needed
       if (!participantIds || participantIds.length === 0) {
         throw new Error('At least one participant is required');
       }
 
+      // Check if participantIds are user_ids (numbers) or profile UUIDs
       const profileIds: string[] = [];
+      
       for (const participantId of participantIds) {
+        // If it's a number, it's a user_id, so we need to get the profile UUID
         if (!isNaN(Number(participantId))) {
           const { data: profile, error: profileError } = await supabase
             .from('profiles')
             .select('id, username, public_key')
             .eq('user_id', parseInt(participantId))
             .single();
-
+            
           if (profileError || !profile) {
             throw new Error(`User with ID ${participantId} not found`);
           }
           profileIds.push(profile.id);
         } else {
+          // It's already a UUID, verify it exists
           const { data: profile, error: profileError } = await supabase
             .from('profiles')
             .select('id, username, public_key')
             .eq('id', participantId)
             .single();
-
+            
           if (profileError || !profile) {
             throw new Error(`Profile with ID ${participantId} not found`);
           }
@@ -239,12 +233,14 @@
         }
       }
 
+      // Verify all participants exist
       const { data: participants, error: participantsError } = await supabase
         .from('profiles')
         .select('id, username, public_key')
         .in('id', profileIds);
 
       if (participantsError || !participants) {
+        console.error('Error fetching participants:', participantsError);
         throw new Error('Failed to verify participants');
       }
 
@@ -252,8 +248,6 @@
         throw new Error('One or more participants not found');
       }
 
-<<<<<<< HEAD
-=======
       // For direct messages, check if chat already exists
       if (!isGroup && profileIds.length === 1) {
         const { data: existingChat, error: existingChatError } = await supabase
@@ -262,80 +256,54 @@
             *,
             chat_participants!inner(user_id)
           `)
-          .eq('chats.is_group', false)
-          .in('user_id', [currentUserProfile.id, profileIds[0]]);
+          .eq('is_group', false)
+          .not('chat_participants.user_id', 'is', null);
           
-        if (existingChats && !existingChatError && existingChats.length > 0) {
+        if (existingChat && !existingChatError) {
           // Check if this chat has exactly the two participants we want
-          for (const chatParticipant of existingChats) {
-            const chatId = chatParticipant.chat_id;
-            
-            // Get all participants for this chat
-            const { data: allChatParticipants } = await supabase
-              .from('chat_participants')
-              .select('user_id')
-              .eq('chat_id', chatId);
-              
-            if (allChatParticipants && allChatParticipants.length === 2) {
-              const participantIds = allChatParticipants.map(p => p.user_id);
-              if (participantIds.includes(currentUserProfile.id) && 
-                  participantIds.includes(profileIds[0])) {
-                // Return existing chat
-                const chat = (chatParticipant as any).chats;
-                return {
-                  id: chat.id,
-                  name: chat.name,
-                  is_group: chat.is_group,
-                  created_by: chat.created_by,
-                  group_key_version: 1,
-                  created_at: chat.created_at,
-                  updated_at: chat.updated_at,
-                  participants: participantIds,
-                };
-              }
+          for (const chat of existingChat) {
+            const chatParticipants = (chat as any).chat_participants.map((p: any) => p.user_id);
+            if (chatParticipants.length === 2 && 
+                chatParticipants.includes(currentUser.id) && 
+                chatParticipants.includes(profileIds[0])) {
+              // Convert to our Chat interface
+              const existingChatData: Chat = {
+                id: chat.id,
+                name: chat.name,
+                is_group: chat.is_group,
+                created_by: chat.created_by,
+                participants: chatParticipants,
+                created_at: chat.created_at,
+                updated_at: chat.updated_at,
+              };
+              return existingChatData;
             }
           }
         }
       }
 
       // Create new chat in database
->>>>>>> 8d9279fe
       const { data: newChatData, error: chatError } = await supabase
         .from('chats')
         .insert({
           name: isGroup ? name : null,
           is_group: isGroup,
-<<<<<<< HEAD
-          created_by: authUid,
-=======
-          created_by: currentUserProfile.id,
->>>>>>> 8d9279fe
+          created_by: currentUser.id,
         })
         .select()
         .single();
 
       if (chatError || !newChatData) {
-<<<<<<< HEAD
+        console.error('Chat creation error:', chatError);
         throw new Error('Failed to create chat in database');
       }
 
-      const allParticipants = [authUid, ...profileIds];
+      // Add participants to the chat
+      const allParticipants = [currentUser.id, ...profileIds];
       const participantInserts = allParticipants.map(userId => ({
         chat_id: newChatData.id,
         user_id: userId,
-        role: userId === authUid ? 'admin' : 'member',
-=======
-        console.error('Chat creation error:', chatError);
-        throw new Error(`Failed to create chat: ${chatError?.message || 'Unknown database error'}`);
-      }
-
-      // Add participants to the chat
-      const allParticipants = [currentUserProfile.id, ...profileIds];
-      const participantInserts = allParticipants.map(userId => ({
-        chat_id: newChatData.id,
-        user_id: userId,
-        role: userId === currentUserProfile.id ? 'admin' : 'member',
->>>>>>> 8d9279fe
+        role: userId === currentUser.id ? 'admin' : 'member',
       }));
 
       const { error: participantsInsertError } = await supabase
@@ -343,55 +311,57 @@
         .insert(participantInserts);
 
       if (participantsInsertError) {
-<<<<<<< HEAD
+        console.error('Participants insert error:', participantsInsertError);
+        // Try to clean up the chat if participant insertion failed
         await supabase.from('chats').delete().eq('id', newChatData.id);
         throw new Error('Failed to add participants to chat');
-=======
-        console.error('Participants insert error:', participantsInsertError);
-        // Try to clean up the chat if participant insertion failed
-        try {
-          await supabase.from('chats').delete().eq('id', newChatData.id);
-        } catch (cleanupError) {
-          console.error('Failed to cleanup chat after participant error:', cleanupError);
-        }
-        throw new Error(`Failed to add participants: ${participantsInsertError.message}`);
->>>>>>> 8d9279fe
       }
 
       const newChat: Chat = {
         id: newChatData.id,
         name: isGroup ? name : undefined,
         is_group: isGroup,
-<<<<<<< HEAD
-        created_by: authUid,
-=======
-        created_by: currentUserProfile.id,
-        group_key_version: 1,
->>>>>>> 8d9279fe
+        created_by: currentUser.id,
         participants: allParticipants,
         created_at: newChatData.created_at,
         updated_at: newChatData.updated_at,
       };
 
+      // Store chat locally
       this.chats.set(newChat.id, newChat);
       this.messages.set(newChat.id, []);
-
-<<<<<<< HEAD
+      
+      // Save to storage
       await this.saveChatsToStorage();
-      await markActive(authUid);
-=======
+
       // Mark user as active
-      await markActive(currentUserProfile.id);
->>>>>>> 8d9279fe
+      await markActive(currentUser.id);
 
       return newChat;
     } catch (error) {
       console.error('Chat creation error:', error);
-      if (error instanceof Error) throw error;
-      throw new Error('Failed to create chat: Unknown error');
-    }
-  }
-
+      if (error instanceof Error) {
+        throw error;
+      } else {
+        throw new Error('Failed to create chat: Unknown error');
+      }
+    }
+  }
+
+  // Find existing direct chat between two users
+  private findExistingDirectChat(userId1: string, userId2: string): Chat | null {
+    for (const chat of this.chats.values()) {
+      if (!chat.is_group && 
+          chat.participants.length === 2 &&
+          chat.participants.includes(userId1) && 
+          chat.participants.includes(userId2)) {
+        return chat;
+      }
+    }
+    return null;
+  }
+
+  // Send a message
   async sendMessage(
     chatId: string,
     content: string,
@@ -399,37 +369,41 @@
     fileData?: string,
     fileName?: string
   ): Promise<Message> {
-    const { data: { session } } = await supabase.auth.getSession();
-    const authUid = session?.user?.id;
-    if (!authUid) {
+    const currentUser = this.authManager.getCurrentUser();
+    if (!currentUser) {
       throw new Error('User not authenticated');
     }
 
     const messageId = `msg_${Date.now()}_${Math.random().toString(36).substr(2, 9)}`;
 
     try {
+      // Get chat
       const chat = this.chats.get(chatId);
       if (!chat) {
         throw new Error('Chat not found');
       }
 
-      if (!chat.participants?.includes(authUid)) {
+      // Verify user is participant
+      if (!chat.participants.includes(currentUser.id)) {
         throw new Error('User is not a participant in this chat');
       }
 
+      // Get participant public keys for encryption
       const { data: participantProfiles } = await supabase
         .from('profiles')
         .select('id, public_key')
-        .in('id', (chat.participants as string[]).filter(id => id !== authUid));
+        .in('id', chat.participants.filter(id => id !== currentUser.id));
 
       const participantKeys = participantProfiles?.map(p => p.public_key) || [];
 
+      // Encrypt message content
       const encryptedContent = this.encryptionManager.encryptMessage(
         content,
         chatId,
         participantKeys
       );
 
+      // Handle file encryption if needed
       let encryptedFileData: string | undefined;
       let fileKey: string | undefined;
 
@@ -439,32 +413,39 @@
         fileKey = fileEncryption.key;
       }
 
+      // Create message
       const message: Message = {
         id: messageId,
         chat_id: chatId,
-        sender_id: authUid,
+        sender_id: currentUser.id,
         message_type: messageType,
         file_name: fileName,
         file_size: fileData ? fileData.length : undefined,
         created_at: new Date().toISOString(),
-        expires_at: new Date(Date.now() + 7 * 24 * 60 * 60 * 1000).toISOString(),
-        content,
+        expires_at: new Date(Date.now() + 7 * 24 * 60 * 60 * 1000).toISOString(), // 7 days
+        content, // Store decrypted content locally for sender
       };
 
+      // Add message to local storage
       const chatMessages = this.messages.get(chatId) || [];
       chatMessages.push(message);
       this.messages.set(chatId, chatMessages);
 
+      // Update chat's last message
       chat.last_message = content.substring(0, 100);
       chat.last_message_at = message.created_at;
       chat.updated_at = message.created_at;
       this.chats.set(chatId, chat);
 
+      // Save to storage
       await this.saveChatsToStorage();
-      await markActive(authUid);
+
+      // Mark user active after sending
+      await markActive(currentUser.id);
 
       return message;
     } catch (error) {
+      // Add to pending messages for retry
       const pendingMessage: PendingMessage = {
         id: messageId,
         chat_id: chatId,
@@ -483,6 +464,13 @@
     }
   }
 
+  // Update message status (delivered/seen)
+  async updateMessageStatus(messageId: string, status: 'delivered' | 'seen'): Promise<void> {
+    // In local storage mode, we don't track message status
+    // This could be implemented with local storage if needed
+  }
+
+  // Get chat messages
   async getChatMessages(chatId: string, limit: number = 50): Promise<Message[]> {
     try {
       const messages = this.messages.get(chatId) || [];
@@ -495,30 +483,38 @@
     }
   }
 
+  // Get user's chats
   async getUserChats(): Promise<Chat[]> {
-    const { data: { session } } = await supabase.auth.getSession();
-    const authUid = session?.user?.id;
-    if (!authUid) return [];
-
-    try {
+    const currentUser = this.authManager.getCurrentUser();
+    if (!currentUser) return [];
+
+    try {
+      // Get chats from database where user is a participant
       const { data: chatData, error: chatsError } = await supabase
         .from('chats')
-        .select(`*, chat_participants!inner(user_id, role)`)
-        .eq('chat_participants.user_id', authUid)
+        .select(`
+          *,
+          chat_participants!inner(user_id, role)
+        `)
+        .eq('chat_participants.user_id', currentUser.id)
         .order('updated_at', { ascending: false });
 
       if (chatsError) {
+        console.error('Error fetching chats:', chatsError);
+        // Fallback to local storage
         const userChats = Array.from(this.chats.values())
-          .filter(chat => chat.participants?.includes(authUid))
+          .filter(chat => chat.participants.includes(currentUser.id))
           .sort((a, b) => new Date(b.updated_at).getTime() - new Date(a.updated_at).getTime());
         return userChats;
       }
 
       if (!chatData) return [];
 
+      // Convert to Chat interface and get all participants for each chat
       const userChats: Chat[] = [];
-
+      
       for (const chat of chatData) {
+        // Get all participants for this chat
         const { data: allParticipants } = await supabase
           .from('chat_participants')
           .select('user_id')
@@ -537,31 +533,38 @@
         };
 
         userChats.push(chatObj);
+        
+        // Also store locally for offline access
         this.chats.set(chat.id, chatObj);
       }
 
+      // Save to local storage
       await this.saveChatsToStorage();
+
       return userChats;
     } catch (error) {
+      console.error('Failed to get chats:', error);
+      // Fallback to local storage
       const userChats = Array.from(this.chats.values())
-        .filter(chat => chat.participants?.includes(authUid))
+        .filter(chat => chat.participants.includes(currentUser.id))
         .sort((a, b) => new Date(b.updated_at).getTime() - new Date(a.updated_at).getTime());
       return userChats;
     }
   }
 
+  // Add member to group chat
   async addGroupMember(chatId: string, userId: string): Promise<void> {
-    const { data: { session } } = await supabase.auth.getSession();
-    const authUid = session?.user?.id;
-    if (!authUid) throw new Error('User not authenticated');
+    const currentUser = this.authManager.getCurrentUser();
+    if (!currentUser) throw new Error('User not authenticated');
 
     try {
       const chat = this.chats.get(chatId);
       if (!chat) throw new Error('Chat not found');
 
       if (!chat.is_group) throw new Error('Cannot add members to direct chat');
-      if (chat.created_by !== authUid) throw new Error('Only chat creator can add members');
-
+      if (chat.created_by !== currentUser.id) throw new Error('Only chat creator can add members');
+
+      // Verify user exists
       const { data: userProfile } = await supabase
         .from('profiles')
         .select('id')
@@ -570,8 +573,9 @@
 
       if (!userProfile) throw new Error('User not found');
 
-      if (!chat.participants?.includes(userId)) {
-        (chat.participants as string[]).push(userId);
+      // Add to participants if not already present
+      if (!chat.participants.includes(userId)) {
+        chat.participants.push(userId);
         chat.updated_at = new Date().toISOString();
         this.chats.set(chatId, chat);
         await this.saveChatsToStorage();
@@ -580,7 +584,6 @@
       throw new Error(`Failed to add member: ${error instanceof Error ? error.message : 'Unknown error'}`);
     }
   }
-
 
   // Remove member from group chat
   async removeGroupMember(chatId: string, userId: string): Promise<void> {
